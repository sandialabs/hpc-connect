import getpass
import logging
import math
import multiprocessing
import os
import shlex
import signal
import time
from abc import ABC
from abc import abstractmethod
from datetime import datetime
from typing import Any
from typing import TextIO

from .job import Job
from .util import cpu_count
<<<<<<< HEAD
from .util import make_template_env
=======
from .util import time_in_seconds
>>>>>>> 809e8cf2

logger = logging.getLogger("hpc_connect")


class HPCProcess(ABC):
    def __init__(self, *, job: Job) -> None:
        self.job = job
        self.stdout: TextIO | int | None = None
        self.stderr: TextIO | int | None = None
        self.returncode: int | None = None

    @abstractmethod
    def poll(self) -> int | None:
        """Check if child process has terminated. Set and return returncode attribute. Otherwise, returns None."""

    @abstractmethod
    def cancel(self, returncode: int) -> None:
        """Stop the child process. Set the return code to the specified value."""

    def finalize(self) -> None:
        """Perform any necessary cleanup after a job has finished running."""
        if hasattr(self.stdout, "fileno"):
            self.stdout.close()  # type: ignore
        if hasattr(self.stderr, "fileno"):
            self.stderr.close()  # type: ignore
        self.job.returncode = self.returncode


class HPCScheduler(ABC):
    """Setup and submit jobs to an HPC scheduler"""

    shell = "/bin/sh"
    name = "<none>"
    lock = multiprocessing.RLock()
    sched_proc_list: list[HPCProcess] = list()

    class Config:
        def __init__(self) -> None:
            self._cpus_per_node: int = cpu_count()
            self._gpus_per_node: int = 0
            self._node_count: int = 1
            self.set_from_environment()

        def set_from_environment(self) -> None:
            if val := os.getenv("HPC_CONNECT_CPUS_PER_NODE"):
                self.cpus_per_node = int(val)
            if val := os.getenv("HPC_CONNECT_GPUS_PER_NODE"):
                self.gpus_per_node = int(val)
            if val := os.getenv("HPC_CONNECT_NODE_COUNT"):
                self.node_count = int(val)

        @property
        def cpus_per_node(self) -> int:
            return self._cpus_per_node

        @cpus_per_node.setter
        def cpus_per_node(self, arg: int) -> None:
            if arg < 0:
                raise ValueError(f"cpus_per_node must be a positive integer ({arg} < 0)")
            self._cpus_per_node = int(arg)

        @property
        def gpus_per_node(self) -> int:
            return self._gpus_per_node

        @gpus_per_node.setter
        def gpus_per_node(self, arg: int) -> None:
            if arg < 0:
                raise ValueError(f"gpus_per_node must be a positive integer ({arg} < 0)")
            self._gpus_per_node = int(arg)

        @property
        def node_count(self) -> int:
            return self._node_count

        @node_count.setter
        def node_count(self, arg: int) -> None:
            if arg < 0:
                raise ValueError(f"node_count must be a positive integer ({arg} < 0)")
            self._node_count = int(arg)

        @property
        def cpu_count(self) -> int:
            return self.node_count * self.cpus_per_node

        @property
        def gpu_count(self) -> int:
            return self.node_count * self.gpus_per_node

        def nodes_required(self, tasks: int) -> int:
            """Nodes required to run ``tasks`` tasks.  A task can be thought of as a single MPI
            rank"""
            tasks = tasks or 1
            if tasks < self.cpus_per_node:
                return 1
            nodes = int(math.ceil(tasks / self.cpus_per_node))
            return nodes

    def __init__(self) -> None:
        self.config = HPCScheduler.Config()
        self.default_args = self.read_default_args()

    def __del__(self) -> None:
        self.shutdown()

    @staticmethod
    @abstractmethod
    def matches(name: str | None) -> bool:
        """Is this the scheduler for ``name``?"""

    @abstractmethod
    def submit(self, job: Job) -> HPCProcess:
        """Submit ``job`` to the scheduler."""

    @property
    def supports_subscheduling(self) -> bool:
        return False

    def add_default_args(self, *args: str) -> None:
        """Add default arguments to the scheduler submission command line"""
        self.default_args.extend(args)

    def read_default_args(self) -> list[str]:
        """Read default arguments from the command line"""
        default_args: list[str] = []
        if default_envargs := os.getenv("HPC_CONNECT_DEFAULT_SCHEDULER_ARGS"):
            default_args.extend(shlex.split(default_envargs))
        if envargs := os.getenv("HPC_CONNECT_SCHEDULER_ARGS"):
            default_args.extend(shlex.split(envargs))
        return default_args

    def nodes_required(self, tasks: int | None) -> int:
        """Nodes required to run ``tasks`` tasks.  A task can be thought of a single MPI rank"""
        return self.config.nodes_required(tasks or 1)

    def submission_data(self, job: Job) -> dict[str, Any]:
        nodes = job.nodes
        if nodes is None:
            nodes = self.nodes_required(job.tasks)
        data: dict[str, Any] = {
            "job": job,
            "nodes": nodes,
            "cpus_per_node": self.config.cpus_per_node,
            "gpus_per_node": self.config.gpus_per_node,
            "time": job.qtime or 1.0,
            "args": list(self.default_args),
            "user": getpass.getuser(),
            "date": datetime.now().strftime("%c"),
        }
        return data

    @property
    def submission_template(self) -> str:
        raise NotImplementedError

    def write_submission_script(self, job: Job, file: TextIO) -> None:
        data = self.submission_data(job)
        template = self.submission_template
        if not os.path.exists(template):
            raise FileNotFoundError(template)
        d, f = os.path.split(os.path.abspath(template))
        env = make_template_env(dirs=(d,))
        t = env.get_template(f)
        file.write(t.render(data))

    def shutdown(self, returncode: int = 0) -> None:
        """
        Perform any post-run cleanup.

        Calling this function multiple times is valid, and is automatically called
        when the scheduler garbage collected.
        """
        self.cancel(returncode)

    def poll(self, proc: HPCProcess | None = None) -> None:
        """Poll the status of running processes and finalize any that have finished"""
        if proc:
            if proc.job.returncode is None:
                if proc.poll() is not None:
                    proc.finalize()
        else:
            for proc in self.sched_proc_list:
                self.poll(proc)

    def cancel(self, returncode: int, proc: HPCProcess | None = None) -> None:
        """Cancel any processes that have not completed"""
        with self.lock:
            if proc:
                if proc.job.returncode is None:
                    proc.cancel(returncode)
                proc.finalize()
            else:
                for proc in self.sched_proc_list:
                    self.cancel(returncode, proc)

    def wait(
        self, timeout: float, polling_frequency: float, proc: HPCProcess | None = None
    ) -> None:
        """Wait for running processes to complete"""
        start = time.monotonic()
        try:
            while any(proc.returncode is None for proc in self.sched_proc_list):
                if timeout > 0 and time.monotonic() - start > timeout:
                    raise TimeoutError
                self.poll(proc)
                time.sleep(polling_frequency)
        except BaseException as e:
            returncode = 66 if isinstance(e, TimeoutError) else 1
            self.cancel(returncode, proc)
            if isinstance(e, KeyboardInterrupt):
                return None
            raise

    def submit_and_wait(
        self,
        *jobs: Job,
        sequential: bool = True,
        timeout: float | None = None,
        polling_frequency: float | None = None,
    ) -> None:
        """Submit ``jobs`` to the scheduler and wait for it to return"""

        def cancel_jobs(sig, frame) -> None:
            with self.lock:
                self.shutdown(sig)

        signal.signal(signal.SIGTERM, cancel_jobs)
        signal.signal(signal.SIGINT, cancel_jobs)

        timeout = timeout or -1.0
        polling_frequency = polling_frequency or default_polling_frequency()
        if sequential:
            for job in jobs:
                proc = self.submit(job)
                with self.lock:
                    self.sched_proc_list.append(proc)
                time.sleep(1)  # wait for the process to start
                self.wait(timeout, polling_frequency, proc)
        else:
            with self.lock:
                for job in jobs:
                    self.sched_proc_list.append(self.submit(job))

            time.sleep(1)  # wait for the processes to start
            self.wait(timeout, polling_frequency)
        return


def default_polling_frequency() -> float:
    s = os.getenv("HPC_CONNECT_POLLING_FREQUENCY") or 30.0  # 30s.
    return time_in_seconds(s)


class HPCSubmissionFailedError(Exception):
    pass<|MERGE_RESOLUTION|>--- conflicted
+++ resolved
@@ -14,11 +14,8 @@
 
 from .job import Job
 from .util import cpu_count
-<<<<<<< HEAD
 from .util import make_template_env
-=======
 from .util import time_in_seconds
->>>>>>> 809e8cf2
 
 logger = logging.getLogger("hpc_connect")
 
