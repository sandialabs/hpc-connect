--- conflicted
+++ resolved
@@ -1,18 +1,10 @@
 [project]
 name = "hpc-connect"
-<<<<<<< HEAD
-version = "0.2.0"
-readme = "README.md"
-description = "hpc_connect: lightweight HPC submission and launching interfaces"
-requires-python = ">=3.10"
-dependencies = ["pluggy"]
-=======
 version = "0.3.0"
 readme = "README.md"
 description = "hpc_connect: lightweight HPC submission and launching interfaces"
 requires-python = ">=3.10"
 dependencies = ["pluggy", "jinja2"]
->>>>>>> e9825dc3
 
 [project.scripts]
 hpc-launch = "hpc_connect.__main__:launch"
